--- conflicted
+++ resolved
@@ -11,11 +11,7 @@
 	"path"
 	"strconv"
 	"strings"
-<<<<<<< HEAD
-	"sync/atomic"
-=======
 	"sync"
->>>>>>> ff37c3da
 	"time"
 
 	"github.com/spiffe/go-spiffe/v2/bundle/jwtbundle"
